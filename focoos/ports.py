import json
import re
from dataclasses import dataclass
from datetime import datetime
from enum import Enum
from typing import Annotated, Literal, Optional, Union

from pydantic import BaseModel, Field, field_validator

S3_URL_REGEX = re.compile(r"^s3://" r"(?P<bucket>[a-zA-Z0-9.-]+)/" r"(?P<path>.+(\.tar\.gz|\.zip)?)$")

DEV_API_URL = "https://api.dev.focoos.ai/v0"
PROD_API_URL = "https://api.focoos.ai/v0"
LOCAL_API_URL = "http://localhost:8501/v0"


class FocoosBaseModel(BaseModel):
    @classmethod
    def from_json(cls, data: Union[str, dict]):
        if isinstance(data, str):
            with open(data, encoding="utf-8") as f:
                data_dict = json.load(f)
        else:
            data_dict = data
        return cls.model_validate(data_dict)


class ModelStatus(str, Enum):
    """Status of a Focoos model during its lifecycle.

    Values:
        - CREATED: Model has been created
        - TRAINING_STARTING: Training is about to start
        - TRAINING_RUNNING: Training is in progress
        - TRAINING_ERROR: Training encountered an error
        - TRAINING_COMPLETED: Training finished successfully
        - TRAINING_STOPPED: Training was stopped
        - DEPLOYED: Model is deployed
        - DEPLOY_ERROR: Deployment encountered an error

    Example:
        ```python
        from focoos import Focoos

        focoos = Focoos(api_key="<YOUR-API-KEY>")
        model = focoos.get_remote_model("my-model")

        if model.status == ModelStatus.DEPLOYED:
            print("Model is deployed and ready for inference")
        elif model.status == ModelStatus.TRAINING_RUNNING:
            print("Model is currently training")
        elif model.status == ModelStatus.TRAINING_ERROR:
            print("Model training encountered an error")
        ```
    """

    CREATED = "CREATED"
    TRAINING_STARTING = "TRAINING_STARTING"
    TRAINING_RUNNING = "TRAINING_RUNNING"
    TRAINING_ERROR = "TRAINING_ERROR"
    TRAINING_COMPLETED = "TRAINING_COMPLETED"
    TRAINING_STOPPED = "TRAINING_STOPPED"
    DEPLOYED = "DEPLOYED"
    DEPLOY_ERROR = "DEPLOY_ERROR"


class DatasetLayout(str, Enum):
    """Supported dataset formats in Focoos.

    Values:
        - ROBOFLOW_COCO: Roboflow COCO format
        - ROBOFLOW_SEG: Roboflow segmentation format
        - CATALOG: Catalog format
        - SUPERVISELY: Supervisely format

    Example:
        ```python
        from focoos import Focoos
        from focoos.ports import DatasetLayout

        focoos = Focoos(api_key="<YOUR-API-KEY>")
        datasets = focoos.list_shared_datasets()

        for dataset in datasets:
            if dataset.layout == DatasetLayout.ROBOFLOW_COCO:
                print(f"Dataset {dataset.name} uses ROBOFLOW_COCO format")
        ```
    """

    ROBOFLOW_COCO = "roboflow_coco"
    ROBOFLOW_SEG = "roboflow_seg"
    CATALOG = "catalog"
    SUPERVISELY = "supervisely"


class FocoosTask(str, Enum):
    """Types of computer vision tasks supported by Focoos.

    Values:
        - DETECTION: Object detection
        - SEMSEG: Semantic segmentation
        - INSTANCE_SEGMENTATION: Instance segmentation

    Example:
        ```python
        from focoos import Focoos, FocoosTask

        # Initialize Focoos client
        focoos = Focoos(api_key="<YOUR-API-KEY>")

        # Get list of models
        models = focoos.list_models()

        # Print task type for each model
        for model in models:
            if model.task == FocoosTask.DETECTION:
                print(f"{model.name} is a detection model")
            elif model.task == FocoosTask.SEMSEG:
                print(f"{model.name} is a semantic segmentation model")
            elif model.task == FocoosTask.INSTANCE_SEGMENTATION:
                print(f"{model.name} is an instance segmentation model")
        ```
    """

    DETECTION = "detection"
    SEMSEG = "semseg"
    INSTANCE_SEGMENTATION = "instseg"


class Hyperparameters(FocoosBaseModel):
    """Model training hyperparameters configuration.

    Attributes:
        batch_size (int): Number of images processed in each training iteration. Range: 1-32.
            Larger batch sizes require more GPU memory but can speed up training.

        eval_period (int): Number of iterations between model evaluations. Range: 50-2000.
            Controls how frequently validation is performed during training.

        max_iters (int): Maximum number of training iterations. Range: 100-100,000.
            Total number of times the model will see batches of training data.

        resolution (int): Input image resolution for the model. Range: 128-6400 pixels.
            Higher resolutions can improve accuracy but require more compute.

        wandb_project (Optional[str]): Weights & Biases project name in format "ORG_ID/PROJECT_NAME".
            Used for experiment tracking and visualization.

        wandb_apikey (Optional[str]): API key for Weights & Biases integration.
            Required if using wandb_project.

        learning_rate (float): Step size for model weight updates. Range: 0.00001-0.1.
            Controls how quickly the model learns. Too high can cause instability.

        decoder_multiplier (float): Multiplier for decoder learning rate.
            Allows different learning rates for decoder vs backbone.

        backbone_multiplier (float): Multiplier for backbone learning rate.
            Default 0.1 means backbone learns 10x slower than decoder.

        amp_enabled (bool): Whether to use automatic mixed precision training.
            Can speed up training and reduce memory usage with minimal accuracy impact.

        weight_decay (float): L2 regularization factor to prevent overfitting.
            Higher values = stronger regularization.

        ema_enabled (bool): Whether to use Exponential Moving Average of model weights.
            Can improve model stability and final performance.

        ema_decay (float): Decay rate for EMA. Higher = slower but more stable updates.
            Only used if ema_enabled=True.

        ema_warmup (int): Number of iterations before starting EMA.
            Only used if ema_enabled=True.

        freeze_bn (bool): Whether to freeze all batch normalization layers.
            Useful for fine-tuning with small batch sizes.

        freeze_bn_bkb (bool): Whether to freeze backbone batch normalization layers.
            Default True to preserve pretrained backbone statistics.

        optimizer (str): Optimization algorithm. Options: "ADAMW", "SGD", "RMSPROP".
            ADAMW generally works best for vision tasks.

        scheduler (str): Learning rate schedule. Options: "POLY", "FIXED", "COSINE", "MULTISTEP".
            Controls how learning rate changes during training.

        early_stop (bool): Whether to stop training early if validation metrics plateau.
            Can prevent overfitting and save compute time.

        patience (int): Number of evaluations to wait for improvement before early stopping.
            Only used if early_stop=True.

    Example:
    ```python
    from focoos import Focoos, Hyperparameters

    # Train with custom hyperparameters
    hyperparams = Hyperparameters(
        batch_size=8,  # Smaller batch size for limited GPU memory
        max_iters=2000,  # Train for more iterations
        learning_rate=1e-4,  # Lower learning rate for more stable training
        amp_enabled=True,  # Use mixed precision training
        ema_enabled=True,  # Use EMA for better stability
        early_stop=True,  # Enable early stopping
        patience=3,  # Stop after 3 evaluations without improvement
    )
    model.train(dataset_ref, hyperparams)
    ```

    """

    batch_size: Annotated[
        int,
        Field(
            ge=1,
            le=32,
            description="Batch size, how many images are processed at every iteration",
        ),
    ] = 16
    eval_period: Annotated[
        int,
        Field(ge=50, le=2000, description="How often iterations to evaluate the model"),
    ] = 500
    max_iters: Annotated[
        int,
        Field(1500, ge=100, le=100000, description="Maximum number of training iterations"),
    ] = 1500
    resolution: Annotated[int, Field(640, description="Model expected resolution", ge=128, le=6400)] = 640
    wandb_project: Annotated[
        Optional[str],
        Field(description="Wandb project name must be like ORG_ID/PROJECT_NAME"),
    ] = None
    wandb_apikey: Annotated[Optional[str], Field(description="Wandb API key")] = None
    learning_rate: Annotated[
        float,
        Field(gt=0.00001, lt=0.1, description="Learning rate"),
    ] = 5e-4
    decoder_multiplier: Annotated[float, Field(description="Backbone multiplier")] = 1
    backbone_multiplier: float = 0.1
    amp_enabled: Annotated[bool, Field(description="Enable automatic mixed precision")] = True
    weight_decay: Annotated[float, Field(description="Weight decay")] = 0.02
    ema_enabled: Annotated[bool, Field(description="Enable EMA (exponential moving average)")] = False
    ema_decay: Annotated[float, Field(description="EMA decay rate")] = 0.999
    ema_warmup: Annotated[int, Field(description="EMA warmup")] = 100
    freeze_bn: Annotated[bool, Field(description="Freeze batch normalization layers")] = False
    freeze_bn_bkb: Annotated[bool, Field(description="Freeze backbone batch normalization layers")] = True
    optimizer: Literal["ADAMW", "SGD", "RMSPROP"] = "ADAMW"
    scheduler: Literal["POLY", "FIXED", "COSINE", "MULTISTEP"] = "MULTISTEP"

    early_stop: Annotated[bool, Field(description="Enable early stopping")] = True
    patience: Annotated[
        int,
        Field(
            description="(Only with early_stop=True) Validation cycles after which the train is stopped if there's no improvement in accuracy."
        ),
    ] = 5

    @field_validator("wandb_project")
    def validate_wandb_project(cls, value):
        if value is not None:
            # Define a regex pattern to match valid characters
            if not re.match(r"^[\w.-/]+$", value):
                raise ValueError("Wandb project name must only contain characters, dashes, underscores, and dots.")
        return value


class TrainingInfo(FocoosBaseModel):
    """Information about a model's training process.

    Example:
    ```python
    from focoos import Focoos

    focoos = Focoos(api_key="<YOUR-API-KEY>")

    model = focoos.get_remote_model("my-model")

    info = model.train_info()
    print(f"Training status: {info.main_status}")
    print(f"Started at: {info.start_time}")
    print(f"Instance type: {info.instance_type}")
    print(f"Elapsed time: {info.elapsed_time} seconds")
    ```

    """

    algorithm_name: str
    instance_type: Optional[str] = None
    volume_size: Optional[int] = 100
    max_runtime_in_seconds: Optional[int] = 36000
    main_status: Optional[str] = None
    secondary_status: Optional[str] = None
    failure_reason: Optional[str] = None
    elapsed_time: Optional[int] = None
    status_transitions: list[dict] = []
    start_time: Optional[datetime] = None
    end_time: Optional[datetime] = None
    artifact_location: Optional[str] = None


class ModelPreview(FocoosBaseModel):
    """Preview information for a Focoos model.

    Example:
        ```python
        from focoos import Focoos

        focoos = Focoos(api_key="<YOUR-API-KEY>")

        # List all available models
        models = focoos.list_models()

        # Print info about each model
        for model in models:
            print(f"Model: {model.name}")
            print(f"Reference: {model.ref}")
            print(f"Task: {model.task}")
            print(f"Status: {model.status}")
            print(f"Description: {model.description}")
            print("---")
        ```
    """

    ref: str
    name: str
    task: FocoosTask
    description: Optional[str] = None
    status: ModelStatus
    focoos_model: str


<<<<<<< HEAD
class DatasetSpec(FocoosBaseModel):
    train_length: int
    valid_length: int
    size_mb: float


class DatasetPreview(FocoosBaseModel):
=======
class DatasetMetadata(FocoosBaseModel):
    """
    Metadata for a dataset.

    Example:
    ```python
    from focoos import Focoos

    focoos = Focoos(api_key="<YOUR-API-KEY>")

    # List all shared datasets
    datasets = focoos.list_shared_datasets()

    # Print info about each dataset
    for dataset in datasets:
        print(f"Dataset: {dataset.name}")
        print(f"Reference: {dataset.ref}")
        print(f"Task: {dataset.task}")
        print(f"Layout: {dataset.layout}")
        print(f"Description: {dataset.description}")
        print("---")
    ```
    """

>>>>>>> e887b776
    ref: str
    name: str
    task: FocoosTask
    layout: DatasetLayout
    description: Optional[str] = None
<<<<<<< HEAD
    task: FocoosTask
    spec: Optional[DatasetSpec] = None
=======
>>>>>>> e887b776


class ModelMetadata(FocoosBaseModel):
    """Complete metadata for a Focoos model.

    Example:
        ```python
        from focoos import Focoos, RemoteModel

        # Initialize Focoos client
        focoos = Focoos(api_key="<YOUR-API-KEY>")

        # Get a remote model instance
        model = focoos.get_remote_model("my-model")

        # Get model metadata
        metadata = model.get_info()

        print(f"Model: {metadata.name}")
        print(f"Reference: {metadata.ref}")
        print(f"Task: {metadata.task}")
        print(f"Status: {metadata.status}")
        print(f"Description: {metadata.description}")
        ```
    """

    ref: str
    name: str
    description: Optional[str] = None
    owner_ref: str
    focoos_model: str
    task: FocoosTask
    created_at: datetime
    updated_at: datetime
    status: ModelStatus
    metrics: Optional[dict] = None
    latencies: Optional[list[dict]] = None
    classes: Optional[list[str]] = None
    im_size: Optional[int] = None
    hyperparameters: Optional[Hyperparameters] = None
    training_info: Optional[TrainingInfo] = None
    location: Optional[str] = None
    dataset: Optional[DatasetMetadata] = None


class TrainInstance(str, Enum):
    """Available training instance types.

    Values:
        - ML_G4DN_XLARGE: ml.g4dn.xlarge instance
        - ML_G5_XLARGE: ml.g5.xlarge instance
        - ML_G5_12XLARGE: ml.g5.12xlarge instance
    """

    ML_G4DN_XLARGE = "ml.g4dn.xlarge"
    ML_G5_XLARGE = "ml.g5.xlarge"
    ML_G5_12XLARGE = "ml.g5.12xlarge"


class FocoosDet(FocoosBaseModel):
    """Single detection result from a model.

    Example:
        ```python
        from focoos import Focoos

        focoos = Focoos(api_key="<YOUR-API-KEY>")

        # Get a remote model instance
        model = focoos.get_remote_model("my-model")

        # Run inference on an image
        image_path = "image.jpg"
        results, _ = model.infer(image_path)

        # Print detection results
        for det in results.detections:
            print(f"Found {det.label} with confidence {det.conf:.2f}")
            print(f"Bounding box: {det.bbox}")
            if det.mask:
                print("Instance segmentation mask included")
        ```
    """

    bbox: Optional[list[float]] = None
    conf: Optional[float] = None
    cls_id: Optional[int] = None
    label: Optional[str] = None
    mask: Optional[str] = None


class FocoosDetections(FocoosBaseModel):
    """Collection of detection results from a model.

    Example:
        ```python
        from focoos import Focoos

        focoos = Focoos(api_key="<YOUR-API-KEY>")

        # Get a remote model instance
        model = focoos.get_remote_model("my-model")

        # Run inference on an image
        image_path = "image.jpg"
        results, _ = model.infer(image_path)

        # Print detection results
        for det in results.detections:
            print(f"Found {det.label} with confidence {det.conf:.2f}")
            print(f"Bounding box: {det.bbox}")
            if det.mask:
                print("Instance segmentation mask included")
        ```
    """

    detections: list[FocoosDet]
    latency: Optional[dict] = None


@dataclass
class OnnxRuntimeOpts:
    """ONNX runtime configuration options.

    Example:
        ```python
        from focoos import ONNXRuntime, FocoosTask, ModelMetadata

        # Configure ONNX Runtime options
        opts = OnnxRuntimeOpts(
            fp16=True,  # Enable FP16 precision
            cuda=True,  # Use CUDA execution provider
            trt=False,  # Disable TensorRT
            vino=False,  # Disable OpenVINO
            coreml=False,  # Disable CoreML
            warmup_iter=10,  # Number of warmup iterations
            verbose=False,  # Disable verbose logging
        )

        # Create ONNX Runtime instance
        model_path = "model.onnx"
        model_metadata = ModelMetadata(task=FocoosTask.DETECTION)
        runtime = ONNXRuntime(model_path, opts, model_metadata)
        ```
    """

    fp16: Optional[bool] = False
    cuda: Optional[bool] = False
    vino: Optional[bool] = False
    verbose: Optional[bool] = False
    trt: Optional[bool] = False
    coreml: Optional[bool] = False
    warmup_iter: int = 0


@dataclass
class TorchscriptRuntimeOpts:
    """TorchScript runtime configuration options.

    Example:
        ```python
        from focoos import TorchscriptRuntime, FocoosTask, ModelMetadata

        # Configure TorchScript Runtime options
        opts = TorchscriptRuntimeOpts(
            warmup_iter=10,  # Number of warmup iterations
            optimize_for_inference=True,  # Enable inference optimizations
            set_fusion_strategy=True,  # Enable operator fusion
        )

        # Create TorchScript Runtime instance
        model_path = "model.pt"
        model_metadata = ModelMetadata(task=FocoosTask.DETECTION)
        runtime = TorchscriptRuntime(model_path, opts, model_metadata)
        ```
    """

    warmup_iter: int = 0
    optimize_for_inference: bool = True
    set_fusion_strategy: bool = True


@dataclass
class LatencyMetrics:
    """Performance metrics for model inference.

    Example:
        ```python
        from focoos import Focoos

        focoos = Focoos(api_key="<YOUR-API-KEY>")

        # Load model and run benchmark
        model = focoos.get_local_model("my-model")
        metrics = model.benchmark(iterations=20, size=640)

        # Access latency metrics
        print(f"FPS: {metrics.fps}")
        print(f"Mean latency: {metrics.mean} ms")
        print(f"Engine: {metrics.engine}")
        print(f"Device: {metrics.device}")
        print(f"Input size: {metrics.im_size}x{metrics.im_size}")
        ```
    """

    fps: int
    engine: str
    min: float
    max: float
    mean: float
    std: float
    im_size: int
    device: str


class RuntimeTypes(str, Enum):
    """Available runtime configurations for model inference.

    Values:
        - ONNX_CUDA32: ONNX with CUDA FP32
        - ONNX_TRT32: ONNX with TensorRT FP32
        - ONNX_TRT16: ONNX with TensorRT FP16
        - ONNX_CPU: ONNX on CPU
        - ONNX_COREML: ONNX with CoreML
        - TORCHSCRIPT_32: TorchScript FP32

    """

    ONNX_CUDA32 = "onnx_cuda32"
    ONNX_TRT32 = "onnx_trt32"
    ONNX_TRT16 = "onnx_trt16"
    ONNX_CPU = "onnx_cpu"
    ONNX_COREML = "onnx_coreml"
    TORCHSCRIPT_32 = "torchscript_32"


class ModelFormat(str, Enum):
    """Supported model formats.

    Values:
        - ONNX: ONNX format
        - TORCHSCRIPT: TorchScript format

    """

    ONNX = "onnx"
    TORCHSCRIPT = "pt"

    @classmethod
    def from_runtime_type(cls, runtime_type: RuntimeTypes):
        if runtime_type in [
            RuntimeTypes.ONNX_CUDA32,
            RuntimeTypes.ONNX_TRT32,
            RuntimeTypes.ONNX_TRT16,
            RuntimeTypes.ONNX_CPU,
            RuntimeTypes.ONNX_COREML,
        ]:
            return cls.ONNX
        elif runtime_type == RuntimeTypes.TORCHSCRIPT_32:
            return cls.TORCHSCRIPT
        else:
            raise ValueError(f"Invalid runtime type: {runtime_type}")


class GPUInfo(FocoosBaseModel):
    """Information about a GPU device.

    ```
    """

    gpu_id: Optional[int] = None
    gpu_name: Optional[str] = None
    gpu_memory_total_gb: Optional[float] = None
    gpu_memory_used_percentage: Optional[float] = None
    gpu_temperature: Optional[float] = None
    gpu_load_percentage: Optional[float] = None


class SystemInfo(FocoosBaseModel):
    """System information including hardware and software details."""

    focoos_host: Optional[str] = None
    system: Optional[str] = None
    system_name: Optional[str] = None
    cpu_type: Optional[str] = None
    cpu_cores: Optional[int] = None
    memory_gb: Optional[float] = None
    memory_used_percentage: Optional[float] = None
    available_providers: Optional[list[str]] = None
    disk_space_total_gb: Optional[float] = None
    disk_space_used_percentage: Optional[float] = None
    gpu_count: Optional[int] = None
    gpu_driver: Optional[str] = None
    gpu_cuda_version: Optional[str] = None
    gpus_info: Optional[list[GPUInfo]] = None
    packages_versions: Optional[dict[str, str]] = None
    environment: Optional[dict[str, str]] = None

    def pretty_print(self):
        print("================ SYSTEM INFO ====================")
        for key, value in self.model_dump().items():
            if isinstance(value, list):
                print(f"{key}:")
                if key == "gpus_info":  # Special formatting for gpus_info.
                    for item in value:
                        print(f"- id: {item['gpu_id']}")
                        for sub_key, sub_value in item.items():
                            if sub_key != "gpu_id" and sub_value is not None:
                                formatted_key = sub_key.replace("_", "-")
                                print(f"    - {formatted_key}: {sub_value}")
                else:
                    for item in value:
                        print(f"  - {item}")
            elif isinstance(value, dict) and key == "packages_versions":  # Special formatting for packages_versions
                print(f"{key}:")
                for pkg_name, pkg_version in value.items():
                    print(f"  - {pkg_name}: {pkg_version}")
            elif isinstance(value, dict) and key == "environment":  # Special formatting for environment
                print(f"{key}:")
                for env_key, env_value in value.items():
                    print(f"  - {env_key}: {env_value}")
            else:
                print(f"{key}: {value}")
        print("================================================")


class ApiKey(FocoosBaseModel):
    """API key for authentication."""

    key: str  # type: ignore


class Quotas(FocoosBaseModel):
    """Usage quotas and limits for a user account.

    Example:
        ```python
        from focoos import Focoos

        focoos = Focoos(api_key="<YOUR-API-KEY>")
        user_info = focoos.get_user_info()

        # Access quotas from user info
        quotas = user_info.quotas
        print(f"Total inferences: {quotas.total_inferences}")
        print(f"Max inferences: {quotas.max_inferences}")
        print(f"Used storage (GB): {quotas.used_storage_gb}")
        print(f"Max storage (GB): {quotas.max_storage_gb}")
        print(f"Active training jobs: {quotas.active_training_jobs}")
        print(f"Max active training jobs: {quotas.max_active_training_jobs}")
        print(f"Used MLG4DNXLarge training jobs hours: {quotas.used_mlg4dnxlarge_training_jobs_hours}")
        print(f"Max MLG4DNXLarge training jobs hours: {quotas.max_mlg4dnxlarge_training_jobs_hours}")
        ```
    """

    # INFERENCE
    total_inferences: int
    max_inferences: int
    # STORAGE
    used_storage_gb: float
    max_storage_gb: float
    # TRAINING
    active_training_jobs: list[str]
    max_active_training_jobs: int

    # ML_G4DN_XLARGE TRAINING HOURS
    used_mlg4dnxlarge_training_jobs_hours: float
    max_mlg4dnxlarge_training_jobs_hours: float


class User(FocoosBaseModel):
    """User account information.

    Example:
        ```python
        from focoos import Focoos

        focoos = Focoos(api_key="<YOUR-API-KEY>")
        user_info = focoos.get_user_info()

        # Access user info fields
        print(f"Email: {user_info.email}")
        print(f"Created at: {user_info.created_at}")
        print(f"Updated at: {user_info.updated_at}")
        print(f"Company: {user_info.company}")
        print(f"API key: {user_info.api_key.key}")

        # Access quotas
        quotas = user_info.quotas
        print(f"Total inferences: {quotas.total_inferences}")
        print(f"Max inferences: {quotas.max_inferences}")
        ```
    """

    email: str
    created_at: datetime
    updated_at: datetime
    company: Optional[str] = None
    api_key: ApiKey
    quotas: Quotas


class ModelNotFound(Exception):
    """Exception raised when a requested model is not found."""

    def __init__(self, message: str):
        self.message = message
        super().__init__(self.message)


class Metrics(FocoosBaseModel):
    """Collection of training and inference metrics.

    Example:
        ```python
        from focoos import Focoos

        focoos = Focoos(api_key="<YOUR-API-KEY>")
        model = focoos.get_remote_model("my-model")

        # Get model metrics
        metrics = model.metrics()

        # Access metrics fields
        print(f"Inference metrics: {metrics.infer_metrics}")
        print(f"Validation metrics: {metrics.valid_metrics}")
        print(f"Training metrics: {metrics.train_metrics}")
        print(f"Total iterations: {metrics.iterations}")
        print(f"Best validation: {metrics.best_valid_metric}")
        print(f"Last updated: {metrics.updated_at}")
        ```
    """

    infer_metrics: list[dict] = []
    valid_metrics: list[dict] = []
    train_metrics: list[dict] = []
    iterations: Optional[int] = None
    best_valid_metric: Optional[dict] = None
    updated_at: Optional[datetime] = None<|MERGE_RESOLUTION|>--- conflicted
+++ resolved
@@ -330,7 +330,6 @@
     focoos_model: str
 
 
-<<<<<<< HEAD
 class DatasetSpec(FocoosBaseModel):
     train_length: int
     valid_length: int
@@ -338,8 +337,6 @@
 
 
 class DatasetPreview(FocoosBaseModel):
-=======
-class DatasetMetadata(FocoosBaseModel):
     """
     Metadata for a dataset.
 
@@ -363,17 +360,12 @@
     ```
     """
 
->>>>>>> e887b776
     ref: str
     name: str
     task: FocoosTask
     layout: DatasetLayout
     description: Optional[str] = None
-<<<<<<< HEAD
-    task: FocoosTask
     spec: Optional[DatasetSpec] = None
-=======
->>>>>>> e887b776
 
 
 class ModelMetadata(FocoosBaseModel):
@@ -416,7 +408,7 @@
     hyperparameters: Optional[Hyperparameters] = None
     training_info: Optional[TrainingInfo] = None
     location: Optional[str] = None
-    dataset: Optional[DatasetMetadata] = None
+    dataset: Optional[DatasetPreview] = None
 
 
 class TrainInstance(str, Enum):
