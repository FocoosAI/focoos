"""
RemoteModel Module

This module provides a class to manage remote models in the Focoos ecosystem. It supports
various functionalities including model training, deployment, inference, and monitoring.

Classes:
    RemoteModel: A class for interacting with remote models, managing their lifecycle,
                 and performing inference.


Modules:
    ApiClient: Handles HTTP requests.
    logger: Logging utility.
    BoxAnnotator, LabelAnnotator, MaskAnnotator: Annotation tools for visualizing
                 detections and segmentation tasks.
    FocoosDet, FocoosDetections: Classes for representing and managing detections.
    FocoosTask: Enum for defining supported tasks (e.g., DETECTION, SEMSEG).
    Hyperparameters: Structure for training configuration parameters.
    ModelMetadata: Contains metadata for the model.
    ModelStatus: Enum for representing the current status of the model.
    TrainInstance: Enum for defining available training instances.
    image_loader: Utility function for loading images.
    focoos_detections_to_supervision: Converter for Focoos detections to supervision format.
"""

import os
import time
from pathlib import Path
from time import sleep
from typing import Optional, Tuple, Union

import cv2
import numpy as np
import supervision as sv

from focoos.ports import (
    FocoosDet,
    FocoosDetections,
    FocoosTask,
    Hyperparameters,
    Metrics,
    ModelMetadata,
    ModelStatus,
    TrainingInfo,
    TrainInstance,
)
from focoos.utils.api_client import ApiClient
from focoos.utils.logger import get_logger
from focoos.utils.metrics import MetricsVisualizer
<<<<<<< HEAD
from focoos.utils.vision import focoos_detections_to_supervision, image_loader
=======
from focoos.utils.system import HttpClient
from focoos.utils.vision import fai_detections_to_sv, image_loader
>>>>>>> c4efb453

logger = get_logger()


class RemoteModel:
    """
    Represents a remote model in the Focoos platform.

    Attributes:
        model_ref (str): Reference ID for the model.
        api_client (ApiClient): Client for making HTTP requests.
        max_deploy_wait (int): Maximum wait time for model deployment.
        metadata (ModelMetadata): Metadata of the model.
        label_annotator (LabelAnnotator): Annotator for adding labels to images.
        box_annotator (sv.BoxAnnotator): Annotator for drawing bounding boxes.
        mask_annotator (sv.MaskAnnotator): Annotator for drawing masks on images.
    """

    def __init__(
        self,
        model_ref: str,
        api_client: ApiClient,
    ):
        """
        Initialize the RemoteModel instance.

        Args:
            model_ref (str): Reference ID for the model.
            api_client (ApiClient): HTTP client instance for communication.

        Raises:
            ValueError: If model metadata retrieval fails.
        """
        self.model_ref = model_ref
        self.api_client = api_client
        self.metadata: ModelMetadata = self.get_info()

        self.label_annotator = sv.LabelAnnotator(text_padding=10, border_radius=10)
        self.box_annotator = sv.BoxAnnotator()
        self.mask_annotator = sv.MaskAnnotator()
        logger.info(
            f"[RemoteModel]: ref: {self.model_ref} name: {self.metadata.name} description: {self.metadata.description} status: {self.metadata.status}"
        )

    def get_info(self) -> ModelMetadata:
        """
        Retrieve model metadata.

        Returns:
            ModelMetadata: Metadata of the model.

        Raises:
            ValueError: If the request fails.
        """
        res = self.api_client.get(f"models/{self.model_ref}")
        if res.status_code != 200:
            logger.error(f"Failed to get model info: {res.status_code} {res.text}")
            raise ValueError(f"Failed to get model info: {res.status_code} {res.text}")
        self.metadata = ModelMetadata(**res.json())
        return self.metadata

    def train(
        self,
        dataset_ref: str,
        hyperparameters: Hyperparameters,
        instance_type: TrainInstance = TrainInstance.ML_G4DN_XLARGE,
        volume_size: int = 50,
        max_runtime_in_seconds: int = 36000,
    ) -> dict | None:
        """
        Initiate the training of a remote model on the Focoos platform.

        This method sends a request to the Focoos platform to start the training process for the model
        referenced by `self.model_ref`. It requires a dataset reference and hyperparameters for training,
        as well as optional configuration options for the instance type, volume size, and runtime.

        Args:
            dataset_ref (str): The reference ID of the dataset to be used for training.
            hyperparameters (Hyperparameters): A structure containing the hyperparameters for the training process.
            anyma_version (str, optional): The version of Anyma to use for training. Defaults to "anyma-sagemaker-cu12-torch22-0111".
            instance_type (TrainInstance, optional): The type of training instance to use. Defaults to TrainInstance.ML_G4DN_XLARGE.
            volume_size (int, optional): The size of the disk volume (in GB) for the training instance. Defaults to 50.
            max_runtime_in_seconds (int, optional): The maximum runtime for training in seconds. Defaults to 36000.

        Returns:
            dict: A dictionary containing the response from the training initiation request. The content depends on the Focoos platform's response.

        Raises:
            ValueError: If the request to start training fails (e.g., due to incorrect parameters or server issues).
        """
        res = self.api_client.post(
            f"models/{self.model_ref}/train",
            data={
                "dataset_ref": dataset_ref,
                "instance_type": instance_type,
                "volume_size": volume_size,
                "max_runtime_in_seconds": max_runtime_in_seconds,
                "hyperparameters": hyperparameters.model_dump(),
            },
        )
        if res.status_code != 200:
            logger.warning(f"Failed to train model: {res.status_code} {res.text}")
            raise ValueError(f"Failed to train model: {res.status_code} {res.text}")
        return res.json()

    def train_info(self) -> Optional[TrainingInfo]:
        """
        Retrieve the current status of the model training.

        Sends a request to check the training status of the model referenced by `self.model_ref`.

        Returns:
            dict: A dictionary containing the training status information.

        Raises:
            ValueError: If the request to get training status fails.
        """
        res = self.api_client.get(f"models/{self.model_ref}/train/status")
        if res.status_code != 200:
            logger.error(f"Failed to get train status: {res.status_code} {res.text}")
            raise ValueError(f"Failed to get train status: {res.status_code} {res.text}")
        return TrainingInfo(**res.json())

    def train_logs(self) -> list[str]:
        """
        Retrieve the training logs for the model.

        This method sends a request to fetch the logs of the model's training process. If the request
        is successful (status code 200), it returns the logs as a list of strings. If the request fails,
        it logs a warning and returns an empty list.

        Returns:
            list[str]: A list of training logs as strings.

        Raises:
            None: Returns an empty list if the request fails.
        """
        res = self.api_client.get(f"models/{self.model_ref}/train/logs")
        if res.status_code != 200:
            logger.warning(f"Failed to get train logs: {res.status_code} {res.text}")
            return []
        return res.json()

    def metrics(self) -> Metrics:  # noqa: F821
        """
        Retrieve the metrics of the model.

        This method sends a request to fetch the metrics of the model identified by `model_ref`.
        If the request is successful (status code 200), it returns the metrics as a `Metrics` object.
        If the request fails, it logs a warning and returns an empty `Metrics` object.

        Returns:
            Metrics: An object containing the metrics of the model.

        Raises:
            None: Returns an empty `Metrics` object if the request fails.
        """
        res = self.api_client.get(f"models/{self.model_ref}/metrics")
        if res.status_code != 200:
            logger.warning(f"Failed to get metrics: {res.status_code} {res.text}")
            return Metrics()  # noqa: F821
        return Metrics(**res.json())

    def _annotate(self, im: np.ndarray, detections: sv.Detections) -> np.ndarray:
        """
        Annotate an image with detection results.

        This method adds visual annotations to the provided image based on the model's detection results.
        It handles different tasks (e.g., object detection, semantic segmentation, instance segmentation)
        and uses the corresponding annotator (bounding box, label, or mask) to draw on the image.

        Args:
            im (np.ndarray): The image to be annotated, represented as a NumPy array.
            detections (sv.Detections): The detection results to be annotated, including class IDs and confidence scores.

        Returns:
            np.ndarray: The annotated image as a NumPy array.
        """

        if len(detections.xyxy) == 0:
            logger.warning("No detections found, skipping annotation")
            return im
        classes = self.metadata.classes
        if classes is not None:
            labels = [
                f"{classes[int(class_id)]}: {confid * 100:.0f}%"
                for class_id, confid in zip(detections.class_id, detections.confidence)
            ]
        else:
            labels = [
                f"{str(class_id)}: {confid * 100:.0f}%"
                for class_id, confid in zip(detections.class_id, detections.confidence)
            ]
        if self.metadata.task == FocoosTask.DETECTION:
            annotated_im = self.box_annotator.annotate(scene=im.copy(), detections=detections)

            annotated_im = self.label_annotator.annotate(scene=annotated_im, detections=detections, labels=labels)
        elif self.metadata.task in [
            FocoosTask.SEMSEG,
            FocoosTask.INSTANCE_SEGMENTATION,
        ]:
            annotated_im = self.mask_annotator.annotate(scene=im.copy(), detections=detections)
        return annotated_im

    def infer(
        self,
        image: Union[str, Path, np.ndarray, bytes],
        threshold: float = 0.5,
        annotate: bool = False,
    ) -> Tuple[FocoosDetections, Optional[np.ndarray]]:
        """
        Perform inference on the provided image using the remote model.

        This method sends an image to the remote model for inference and retrieves the detection results.
        Optionally, it can annotate the image with the detection results.

        Args:
            image (Union[str, Path, bytes]): The image to infer on, which can be a file path, a string representing the path, or raw bytes.
            threshold (float, optional): The confidence threshold for detections. Defaults to 0.5.
            annotate (bool, optional): Whether to annotate the image with the detection results. Defaults to False.

        Returns:
            Tuple[FocoosDetections, Optional[np.ndarray]]:
                - FocoosDetections: The detection results including class IDs, confidence scores, etc.
                - Optional[np.ndarray]: The annotated image if `annotate` is True, else None.

        Raises:
            FileNotFoundError: If the provided image file path is invalid.
            ValueError: If the inference request fails.
        """
        image_bytes = None
        if isinstance(image, str) or isinstance(image, Path):
            if not os.path.exists(image):
                logger.error(f"Image file not found: {image}")
                raise FileNotFoundError(f"Image file not found: {image}")
            image_bytes = open(image, "rb").read()
        elif isinstance(image, np.ndarray):
            _, buffer = cv2.imencode(".jpg", image)
            image_bytes = buffer.tobytes()
        else:
            image_bytes = image
        files = {"file": image_bytes}
        t0 = time.time()
        res = self.api_client.post(
            f"models/{self.model_ref}/inference?confidence_threshold={threshold}",
            files=files,
        )
        t1 = time.time()
        if res.status_code == 200:
            detections = FocoosDetections(
                detections=[FocoosDet.from_json(d) for d in res.json().get("detections", [])],
                latency=res.json().get("latency", None),
            )
            logger.debug(
                f"Found {len(detections.detections)} detections. Inference Request time: {(t1 - t0) * 1000:.0f}ms"
            )
            preview = None
            if annotate:
                im0 = image_loader(image)
                sv_detections = fai_detections_to_sv(detections, im0.shape[:-1])
                preview = self._annotate(im0, sv_detections)
            return detections, preview
        else:
            logger.error(f"Failed to infer: {res.status_code} {res.text}")
            raise ValueError(f"Failed to infer: {res.status_code} {res.text}")

    def notebook_monitor_train(self, interval: int = 30, plot_metrics: bool = False, max_runtime: int = 36000) -> None:
        """
        Monitor the training process in a Jupyter notebook and display metrics.

        Periodically checks the training status and displays metrics in a notebook cell.
        Clears previous output to maintain a clean view.

        Args:
            interval (int): Time between status checks in seconds. Must be 30-240. Default: 30
            plot_metrics (bool): Whether to plot metrics graphs. Default: False
            max_runtime (int): Maximum monitoring time in seconds. Default: 36000 (10 hours)

        Returns:
            None
        """
        from IPython.display import clear_output

        if not 30 <= interval <= 240:
            raise ValueError("Interval must be between 30 and 240 seconds")

        last_update = self.get_info().updated_at
        start_time = time.time()
        status_history = []

        while True:
            # Get current status
            model_info = self.get_info()
            status = model_info.status

            # Clear and display status
            clear_output(wait=True)
            status_msg = f"[Live Monitor {self.metadata.name}] {status.value}"
            status_history.append(status_msg)
            for msg in status_history:
                logger.info(msg)

            # Show metrics if training completed
            if status == ModelStatus.TRAINING_COMPLETED:
                metrics = self.metrics()
                if metrics.best_valid_metric:
                    logger.info(f"Best Checkpoint (iter: {metrics.best_valid_metric.get('iteration', 'N/A')}):")
                    for k, v in metrics.best_valid_metric.items():
                        logger.info(f"  {k}: {v}")
                    visualizer = MetricsVisualizer(metrics)
                    visualizer.log_metrics()
                    if plot_metrics:
                        visualizer.notebook_plot_training_metrics()

            # Update metrics during training
            if status == ModelStatus.TRAINING_RUNNING and model_info.updated_at > last_update:
                last_update = model_info.updated_at
                metrics = self.metrics()
                visualizer = MetricsVisualizer(metrics)
                visualizer.log_metrics()
                if plot_metrics:
                    visualizer.notebook_plot_training_metrics()

            # Check exit conditions
            if status not in [ModelStatus.CREATED, ModelStatus.TRAINING_RUNNING, ModelStatus.TRAINING_STARTING]:
                return

            if time.time() - start_time > max_runtime:
                logger.warning(f"Monitoring exceeded {max_runtime} seconds limit")
                return

            sleep(interval)

    def stop_training(self) -> None:
        """
        Stop the training process of the model.

        This method sends a request to stop the training of the model identified by `model_ref`.
        If the request fails, an error is logged and a `ValueError` is raised.

        Raises:
            ValueError: If the stop training request fails.

        Logs:
            - Error message if the request to stop training fails, including the status code and response text.

        Returns:
            None: This method does not return any value.
        """
        res = self.api_client.delete(f"models/{self.model_ref}/train")
        if res.status_code != 200:
            logger.error(f"Failed to get stop training: {res.status_code} {res.text}")
            raise ValueError(f"Failed to get stop training: {res.status_code} {res.text}")

    def delete_model(self) -> None:
        """
        Delete the model from the system.

        This method sends a request to delete the model identified by `model_ref`.
        If the request fails or the status code is not 204 (No Content), an error is logged
        and a `ValueError` is raised.

        Raises:
            ValueError: If the delete model request fails or does not return a 204 status code.

        Logs:
            - Error message if the request to delete the model fails, including the status code and response text.

        Returns:
            None: This method does not return any value.
        """
        res = self.api_client.delete(f"models/{self.model_ref}")
        if res.status_code != 204:
            logger.error(f"Failed to delete model: {res.status_code} {res.text}")
            raise ValueError(f"Failed to delete model: {res.status_code} {res.text}")<|MERGE_RESOLUTION|>--- conflicted
+++ resolved
@@ -21,7 +21,6 @@
     ModelStatus: Enum for representing the current status of the model.
     TrainInstance: Enum for defining available training instances.
     image_loader: Utility function for loading images.
-    focoos_detections_to_supervision: Converter for Focoos detections to supervision format.
 """
 
 import os
@@ -48,12 +47,9 @@
 from focoos.utils.api_client import ApiClient
 from focoos.utils.logger import get_logger
 from focoos.utils.metrics import MetricsVisualizer
-<<<<<<< HEAD
-from focoos.utils.vision import focoos_detections_to_supervision, image_loader
-=======
+
 from focoos.utils.system import HttpClient
 from focoos.utils.vision import fai_detections_to_sv, image_loader
->>>>>>> c4efb453
 
 logger = get_logger()
 
