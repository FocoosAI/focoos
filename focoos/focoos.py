import os
from typing import Optional

import requests
from supervision import Detections
from tqdm import tqdm

from focoos.config import FocoosConfig
from focoos.local_model import LocalModel
from focoos.ports import (
    DatasetMetadata,
    FocoosEnvHostUrl,
    ModelMetadata,
    ModelPreview,
    ModelStatus,
)
from focoos.remote_model import RemoteModel
from focoos.utils.logger import get_logger, setup_logging
from focoos.utils.system import HttpClient

logger = setup_logging()
config = FocoosConfig()


class Focoos:
    def __init__(
        self,
        api_key: str = config.focoos_api_key,  # type: ignore
        host_url: FocoosEnvHostUrl = config.default_host_url,
    ):
        self.api_key = api_key
        if not self.api_key:
            logger.error("API key is required 🤖")
            raise ValueError("API key is required 🤖")

        self.http_client = HttpClient(api_key, host_url.value)
        self.user_info = self._get_user_info()
        self.cache_dir = os.path.join(os.path.expanduser("~"), ".cache", "focoos")
        logger.info(
            f"Currently logged as: {self.user_info['email']} environment: {host_url}"
        )

    def _get_user_info(self):
        res = self.http_client.get("user/")
        if res.status_code == 200:
            return res.json()
        else:
            logger.error(f"Failed to get user info: {res.status_code} {res.text}")
            raise ValueError(f"Failed to get user info: {res.status_code} {res.text}")

    def get_model_info(self, model_name: str) -> ModelMetadata:
        res = self.http_client.get(f"models/{model_name}")
        if res.status_code == 200:
            return ModelMetadata.from_json(res.json())
        else:
            logger.error(f"Failed to get model info: {res.status_code} {res.text}")
            raise ValueError(f"Failed to get model info: {res.status_code} {res.text}")

    def list_models(self) -> list[ModelPreview]:
        res = self.http_client.get(f"models/")
        if res.status_code == 200:
            return [ModelPreview.from_json(r) for r in res.json()]
        else:
            logger.error(f"Failed to list models: {res.status_code} {res.text}")
            raise ValueError(f"Failed to list models: {res.status_code} {res.text}")

    def list_focoos_models(self):
        res = self.http_client.get(f"models/focoos-models")
        if res.status_code == 200:
            return res.json()
        else:
            logger.error(f"Failed to list focoos models: {res.status_code} {res.text}")
            raise ValueError(
                f"Failed to list focoos models: {res.status_code} {res.text}"
            )

    def get_local_model(
        self,
        model_ref: str,
    ) -> LocalModel:
        model_dir = os.path.join(self.cache_dir, model_ref)
        if os.path.exists(os.path.join(model_dir, "model.onnx")):
            return LocalModel(model_dir)
        else:
            _model_dir = self._download_model(model_ref)
            return LocalModel(model_dir)

    def get_remote_model(self, model_ref: str) -> RemoteModel:
        return RemoteModel(model_ref, self.http_client)

    def get_model_by_name(self, name: str) -> Optional[FocoosModel]:
        found = False
        models = self.list_models()
        for model in models:
            if name == model.name:
                found = True
                break
        if found:
            return self.get_model(model.ref)
        else:
            return None

    def new_model(
        self, name: str, focoos_model: str, description: str
    ) -> Optional[RemoteModel]:
        res = self.http_client.post(
            f"models/",
            data={
                "name": name,
                "focoos_model": focoos_model,
                "description": description,
            },
        )
        if res.status_code in [200, 201]:
<<<<<<< HEAD
            return FocoosModel(res.json()["ref"], self.http_client)
        elif res.status_code in [409]:
            self.logger.info("Model already exists - returning existing model.")
            return self.get_model_by_name(name)
=======
            return RemoteModel(res.json()["ref"], self.http_client)
>>>>>>> 91eeb3df
        else:
            logger.warning(f"Failed to create new model: {res.status_code} {res.text}")
            return None

    def list_shared_datasets(self) -> list[DatasetMetadata]:
        res = self.http_client.get(f"datasets/shared")
        if res.status_code == 200:
            return [DatasetMetadata.from_json(dataset) for dataset in res.json()]
        else:
<<<<<<< HEAD
            self.logger.error(f"Failed to list datasets: {res.status_code} {res.text}")
            raise ValueError(f"Failed to list datasets: {res.status_code} {res.text}")

    def get_dataset_by_name(self, name: str) -> Optional[DatasetMetadata]:
        found = False
        datasets = self.list_shared_datasets()
        for dataset in datasets:
            if name == dataset.name:
                found = True
                break

        return dataset if found else None
=======
            logger.error(f"Failed to list datasets: {res.status_code} {res.text}")
            raise ValueError(f"Failed to list datasets: {res.status_code} {res.text}")

    def _download_model(self, model_ref: str) -> str:
        model_dir = os.path.join(self.cache_dir, model_ref)
        model_path = os.path.join(model_dir, "model.onnx")
        metadata_path = os.path.join(model_dir, "focoos_metadata.json")
        if os.path.exists(model_path) and os.path.exists(metadata_path):
            logger.info(f"📥 Model already downloaded")
            return model_path
        if not os.path.exists(model_dir):
            os.makedirs(model_dir)
        res = self.http_client.get(f"models/{model_ref}/download?format=onnx")
        if res.status_code == 200:
            download_data = res.json()
            metadata = ModelMetadata.from_json(download_data["model_metadata"])
            with open(metadata_path, "w") as f:
                f.write(metadata.model_dump_json())

            logger.debug(f"Dumped metadata to {metadata_path}")
            download_uri = download_data["download_uri"]
            logger.debug(f"Model URI: {download_uri}")
            logger.info(f"📥 Downloading model from Focoos Cloud.. ")
            response = self.http_client.get_external_url(download_uri, stream=True)
            if response.status_code == 200:
                total_size = int(response.headers.get("content-length", 0))
                logger.info(f"📥 Size: {total_size / (1024**2):.2f} MB")
                with (
                    open(model_path, "wb") as f,
                    tqdm(
                        desc=str(model_path).split("/")[-1],
                        total=total_size,
                        unit="B",
                        unit_scale=True,
                        unit_divisor=1024,
                    ) as bar,
                ):
                    for chunk in response.iter_content(chunk_size=8192):
                        f.write(chunk)
                        bar.update(len(chunk))
                logger.info(f"📥 File downloaded: {model_path}")
                return model_path
            else:
                logger.error(
                    f"Failed to download model: {response.status_code} {response.text}"
                )
                raise ValueError(
                    f"Failed to download model: {response.status_code} {response.text}"
                )
        else:
            logger.error(f"Failed to download model: {res.status_code} {res.text}")
            raise ValueError(f"Failed to download model: {res.status_code} {res.text}")
>>>>>>> 91eeb3df
<|MERGE_RESOLUTION|>--- conflicted
+++ resolved
@@ -88,18 +88,6 @@
     def get_remote_model(self, model_ref: str) -> RemoteModel:
         return RemoteModel(model_ref, self.http_client)
 
-    def get_model_by_name(self, name: str) -> Optional[FocoosModel]:
-        found = False
-        models = self.list_models()
-        for model in models:
-            if name == model.name:
-                found = True
-                break
-        if found:
-            return self.get_model(model.ref)
-        else:
-            return None
-
     def new_model(
         self, name: str, focoos_model: str, description: str
     ) -> Optional[RemoteModel]:
@@ -112,14 +100,7 @@
             },
         )
         if res.status_code in [200, 201]:
-<<<<<<< HEAD
-            return FocoosModel(res.json()["ref"], self.http_client)
-        elif res.status_code in [409]:
-            self.logger.info("Model already exists - returning existing model.")
-            return self.get_model_by_name(name)
-=======
             return RemoteModel(res.json()["ref"], self.http_client)
->>>>>>> 91eeb3df
         else:
             logger.warning(f"Failed to create new model: {res.status_code} {res.text}")
             return None
@@ -129,20 +110,6 @@
         if res.status_code == 200:
             return [DatasetMetadata.from_json(dataset) for dataset in res.json()]
         else:
-<<<<<<< HEAD
-            self.logger.error(f"Failed to list datasets: {res.status_code} {res.text}")
-            raise ValueError(f"Failed to list datasets: {res.status_code} {res.text}")
-
-    def get_dataset_by_name(self, name: str) -> Optional[DatasetMetadata]:
-        found = False
-        datasets = self.list_shared_datasets()
-        for dataset in datasets:
-            if name == dataset.name:
-                found = True
-                break
-
-        return dataset if found else None
-=======
             logger.error(f"Failed to list datasets: {res.status_code} {res.text}")
             raise ValueError(f"Failed to list datasets: {res.status_code} {res.text}")
 
@@ -194,5 +161,4 @@
                 )
         else:
             logger.error(f"Failed to download model: {res.status_code} {res.text}")
-            raise ValueError(f"Failed to download model: {res.status_code} {res.text}")
->>>>>>> 91eeb3df
+            raise ValueError(f"Failed to download model: {res.status_code} {res.text}")