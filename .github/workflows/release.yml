--- conflicted
+++ resolved
@@ -27,7 +27,7 @@
           branch: main
           file_pattern: pyproject.toml
           add_options: --update
-<<<<<<< HEAD
+
           tagging_message: '${{ steps.get_next_version.outputs.new_tag }}'
       - name: Tag version
         id: tag_version
@@ -35,14 +35,6 @@
         with:
           github_token: ${{ secrets.GITHUB_TOKEN }}
           dry_run: false
-=======
-      - name: get next version with tagging
-        id: tag_version
-        uses: mathieudutour/github-tag-action@v6.2
-        with:
-            github_token: ${{ secrets.GITHUB_TOKEN }}
-      - uses: actions/checkout@v2
->>>>>>> 0e6c5427
       - name: Create a GitHub release
         uses: ncipollo/release-action@v1
         with:
